"""
M3GNet potential trainer
"""
from typing import List, Optional
import numpy as np
import json
import tensorflow as tf
from ase import Atoms
from pymatgen.core import Structure, Molecule
import datetime
import sys
import os
from m3gnet.callbacks import ManualStop
from m3gnet.graph import Index
from m3gnet.graph import MaterialGraph
from m3gnet.graph import MaterialGraphBatchEnergyForceStress
from m3gnet.layers import AtomRef
from m3gnet.models import Potential

import tensorflow as tf
#from tf.keras.callbacks import TensorBoard

class ModifiedTensorBoard(tf.keras.callbacks.TensorBoard):

    def __init__(self, **kwargs):
        super().__init__(**kwargs)
        self.step = 1
        self.writer = tf.summary.create_file_writer(self.log_dir)
        self._log_write_dir = self.log_dir

    def set_model(self, model):
        self.model = model

        self._train_dir = os.path.join(self._log_write_dir, 'train')
        self._train_step = self.model._train_counter

        self._val_dir = os.path.join(self._log_write_dir, 'validation')
        self._val_step = self.model._test_counter

        self._should_write_train_graph = False

    def on_epoch_end(self, epoch, logs=None):
        print("Calling tensorboard on epoch end")
        self.update_stats(epoch,**logs)

    def on_batch_end(self, batch, logs=None):
        pass

    def on_train_end(self, _):
        pass

    def update_stats(self, epoch, **stats):
        #self.writer = tf.summary.create_file_writer("{}/epoch_{}".format(self.log_dir, epoch))
        #stats['epoch']=epoch
        with self.writer.as_default():
            for key, value in stats.items():
                print("key: {}, values: {}".format(key, value)) 
                tf.summary.scalar(key, value, step = epoch)
                self.writer.flush()

class PotentialTrainer:
    """
    Trainer for M3GNet potential
    """

    def __init__(self, potential: Potential, optimizer: tf.keras.optimizers.Optimizer):
        """
        Args:
            potential (M3GNet): a M3GNet model
            optimizer (tf.keras.optimizers.Optimizer): a keras optimizer
        """
        self.potential = potential
        self.optimizer = optimizer

    def train(
        self,
        graphs_or_structures: List,
        energies: List,
        forces: List,
        stresses: Optional[List] = None,
        validation_graphs_or_structures: List = None,
        val_energies: List = None,
        val_forces: List = None,
        val_stresses: List = None,
        loss: tf.keras.losses.Loss = tf.keras.losses.MSE,
        force_loss_ratio: float = 1,
        stress_loss_ratio: float = 0.1,
        batch_size: int = 32,
        epochs: int = 1000,
        callbacks: List = None,
        save_checkpoint: bool = True,
        early_stop_patience: int = 200,
        verbose: int = 1,
        fit_per_element_offset: bool = False,
        data_dir="",
    ):
        """
        Args:
            graphs_or_structures (list): a list of MaterialGraph or structures
            energies (list): list of train energies
            forces (list): list of train forces
            stresses (list): list of train stresses
            validation_graphs_or_structures (list): optional list of validation
                graphs or structures
            val_energies (list): list of val energies
            val_forces (list): list of val forces
            val_stresses (list): list of val stresses
            loss (tf.keras.losses.Loss): loss object
            force_loss_ratio (float): the ratio of forces in loss
            stress_loss_ratio (float): the ratio of stresses in loss
            train_metrics (list): list of train metrics
            val_metrics (list): list of validation metrics
            val_monitor (str): field to monitor during validation, e.g.,
                "val_mae", "val_acc" or "val_auc"
            batch_size (int): batch size of combining graphs
            epochs (int): epochs for training the data
            callbacks (list): list of callback functions
            save_checkpoint (bool): whether to save model check point
            early_stop_patience (int): patience for early stop
            verbose (bool): whether to show model training progress
            fit_per_element_offset (bool): whether to train an element-wise
                offset, e.g., elemental energies etc. If trained, such energy
                will be summed to the neural network predictions.

        Returns: None
        """

        if isinstance(graphs_or_structures[0], MaterialGraph):
            graphs = graphs_or_structures
        elif isinstance(graphs_or_structures[0], (Structure, Molecule, Atoms)):
            graphs = [self.potential.model.graph_converter(i) for i in graphs_or_structures]
        else:
            raise ValueError("Graph types not recognized")

        if fit_per_element_offset:
            ar = AtomRef(max_z=self.potential.model.n_atom_types + 1)
            ar.fit(graphs, energies)
            self.potential.model.set_element_refs(ar.property_per_element)

        mgb = MaterialGraphBatchEnergyForceStress(
            graphs,
            energies=energies,
            forces=forces,
            stresses=stresses,
            batch_size=batch_size,
        )

        if validation_graphs_or_structures is not None and val_energies is not None:
            has_validation = True
            if isinstance(validation_graphs_or_structures[0], MaterialGraph):
                validation_graphs = validation_graphs_or_structures
            elif isinstance(validation_graphs_or_structures[0], (Structure, Molecule, Atoms)):
                validation_graphs = [self.potential.model.graph_converter(i) for i in validation_graphs_or_structures]
            else:
                raise ValueError("Graph types not recognized")

            mgb_val = MaterialGraphBatchEnergyForceStress(
                validation_graphs,
                energies=val_energies,
                forces=val_forces,
                stresses=val_stresses,
                batch_size=batch_size,
                shuffle=False,
            )
        else:
            has_validation = False

        has_stress = stresses is not None

        def _flat_loss(x, y):
            return loss(tf.reshape(x, (-1,)), tf.reshape(y, (-1,)))

        def _flat_loss_stress(x, y):
            mask2d = tf.constant(np.array([[1, 1, 0], [1, 1, 0], [0, 0, 0]]))
            mask2d = tf.cast(mask2d, tf.float32)
            print(f"mask2d: {mask2d}")
            print(f"X: {x}")
            print(f"Y: {y}")

            mulx = x * mask2d
            muly = y * mask2d

            print(f"Mul x: {mulx}")
            print(f"Mul y: {muly}")

            print(f"Type y: {type(mulx)}")
            print(f"Type x: {type(muly)}")

            return loss(mulx, muly)

        # return loss(tf.math.mul(x, mask2d), tf.math.mul(y, mask2d))

        def _mae(x, y):
            x = tf.reshape(x, tf.shape(y))
            return tf.reduce_mean(tf.math.abs(x - y))

        def _loss(target_batch, graph_pred_batch, n_atoms):
            n_atoms_temp = tf.cast(n_atoms, dtype=target_batch[0].dtype)
            e_target = target_batch[0] / n_atoms_temp
            e_target = e_target[:, None]
            e_pred = graph_pred_batch[0] / n_atoms_temp[:, None]
            e_loss = _flat_loss(e_target, e_pred)
            f_loss = _flat_loss(target_batch[1], graph_pred_batch[1])
            e_metric = _mae(e_target, e_pred)
            f_metric = _mae(target_batch[1], graph_pred_batch[1])

            s_loss = 0
            s_metric = 0
            if has_stress:
                # Changed _flat_loss to _flat_loss_stress to accomodate the 2d mask
                s_loss = _flat_loss_stress(target_batch[2], graph_pred_batch[2])
                # s_loss = _flat_loss(target_batch[2], graph_pred_batch[2])

                mask2d = tf.constant([[1, 1, 0], [1, 1, 0], [0, 0, 0]])
                mask2d = tf.cast(mask2d, tf.float32)
                # print(type(target_batch[2]))
                s_metric = _mae(target_batch[2] * mask2d, graph_pred_batch[2] * mask2d)
                # s_metric = _mae(tf.math.mul(target_batch[2], mask_2d), tf.math.mul(graph_pred_batch[2], mask_2d))
                # s_metric = _mae(target_batch[2], graph_pred_batch[2])
            return (
                e_loss + force_loss_ratio * f_loss + stress_loss_ratio * s_loss,
                e_metric,
                f_metric,
                s_metric,
            )

        if callbacks is None:
            callbacks = [tf.keras.callbacks.History()]

        if verbose:
            pbar = tf.keras.callbacks.ProgbarLogger(count_mode="steps")
            pbar.set_params({"verbose": verbose, "epochs": epochs})
            callbacks.append(pbar)

        callbacks.append(ManualStop())
        N_GPU = os.getenv("CUDA_VISIBLE_DEVICES")
        dir_name = "checkpoints/" + str(N_GPU) + f"_f_t-{datetime.datetime.now():%Y-%m-%d_%H-%M-%S}"
        print(dir_name)
        os.makedirs(dir_name)
<<<<<<< HEAD
        
        #log_dir = "logs/epoch" + datetime.datetime.now().strftime("%Y%m%d-%H%M%S")
        
        log_dir = "tb_logs/run" + datetime.datetime.now().strftime("%Y%m%d-%H%M%S")
        print("Tensboard log directory: {}".format(log_dir))
        os.makedirs(log_dir)
            
        # Create TensorBoard Instance 
        tb_instance = ModifiedTensorBoard(log_dir=log_dir)
        tb_instance.set_model(self.potential.model)
        callbacks.append(tb_instance)

        with open(dir_name+'/train_conf.json', 'w') as log:
            log.write(json.dumps({'batch_size':batch_size, 'force_loss_ratio':force_loss_ratio, 'stress_loss_ratio':stress_loss_ratio, 'early_stop_patience':early_stop_patience, 'fit_per_element_offset':fit_per_element_offset, 'data_dir':data_dir}))
          
=======
        # print(os.getcwd())

        with open(dir_name + "/train_conf.json", "w") as log:
            log.write(
                json.dumps(
                    {
                        "batch_size": batch_size,
                        "force_loss_ratio": force_loss_ratio,
                        "stress_loss_ratio": stress_loss_ratio,
                        "early_stop_patience": early_stop_patience,
                        "fit_per_element_offset": fit_per_element_offset,
                        "data_dir": data_dir,
                    }
                )
            )

        # json.dump({'batch_size':batch_size, 'force_loss_ratio':force_loss_ratio, 'stress_loss_ratio':stress_loss_ratio, 'early_stop_patience':early_stop_patience, 'fit_per_element_offset':fit_per_element_offset, 'data_dir':data_dir},  open(dir_name+'/train_conf.json'))
>>>>>>> 3e8c3a83
        if has_validation and save_checkpoint:
            name_temp = dir_name + "/{epoch:05d}-{val_MAE:.6f}-" "{val_MAE(E):.6f}-{val_MAE(F):.6f}"
            if has_stress:
                name_temp += "-{val_MAE(S):.6f}"
            callbacks.append(
                tf.keras.callbacks.ModelCheckpoint(
                    filepath=name_temp,
                    monitor="val_MAE",
                    save_weights_only=False,
<<<<<<< HEAD
                    #save_best_only=True,
=======
                    #                    save_best_only=True,
>>>>>>> 3e8c3a83
                    mode="min",
                )
            )
        if early_stop_patience:
            callbacks.append(tf.keras.callbacks.EarlyStopping(monitor="val_MAE", patience=200))

        callback_list = tf.keras.callbacks.CallbackList(callbacks)
        callback_list.on_train_begin()
        callback_list.set_model(self.potential.model)

        @tf.function(experimental_relax_shapes=True)
        def train_one_step(potential, graph_list, target_list):
            with tf.GradientTape() as tape:
                if has_stress:
                    pred_list = potential.get_efs_tensor(graph_list, include_stresses=True)
                else:
                    pred_list = potential.get_ef_tensor(graph_list)
                loss_val, emae, fmae, smae = _loss(target_list, pred_list, graph_list[Index.N_ATOMS])
            grads = tape.gradient(loss_val, potential.model.trainable_variables)
            return loss_val, grads, pred_list, emae, fmae, smae

        for epoch in range(epochs):
            callback_list.on_epoch_begin(epoch=epoch, logs={"epoch": epoch})
            epoch_loss_avg = tf.keras.metrics.Mean()
            emae_avg = tf.keras.metrics.Mean()
            fmae_avg = tf.keras.metrics.Mean()
            smae_avg = tf.keras.metrics.Mean()
            for batch_index, batch in enumerate(mgb):
                callback_list.on_batch_begin(batch=batch_index)
                graph_batch, target_batch = batch
                lossval, grads, pred_list, emae, fmae, smae = train_one_step(
                    self.potential, graph_batch.as_tf().as_list(), target_batch
                )

                self.optimizer.apply_gradients(zip(grads, self.potential.trainable_variables))
                epoch_loss_avg.update_state(lossval)
                emae_avg.update_state(emae)
                fmae_avg.update_state(fmae)
                smae_avg.update_state(smae)
                logs = {
                    "loss": epoch_loss_avg.result().numpy(),
                    "MAE(E)": emae_avg.result().numpy(),
                    "MAE(F)": fmae_avg.result().numpy(),
                    "MAE(S)": smae_avg.result().numpy(),
                }
                callback_list.on_batch_end(batch=batch_index, logs=logs)

            epoch_logs = {
                "loss": epoch_loss_avg.result().numpy(),
                "MAE(E)": emae_avg.result().numpy(),
                "MAE(F)": fmae_avg.result().numpy(),
                "MAE(S)": smae_avg.result().numpy(),
            }

            epoch_loss_avg = tf.keras.metrics.Mean()
            emae_avg = tf.keras.metrics.Mean()
            fmae_avg = tf.keras.metrics.Mean()
            smae_avg = tf.keras.metrics.Mean()

            for batch_index, batch in enumerate(mgb_val):
                graph_batch, target_batch = batch
                lossval, emae, fmae, smae = _loss(
                    target_batch,
                    self.potential.get_efs_tensor(graph_batch.as_tf().as_list(), True),
                    graph_batch.n_atoms,
                )
                epoch_loss_avg.update_state(lossval)
                emae_avg.update_state(emae)
                fmae_avg.update_state(fmae)
                smae_avg.update_state(smae)

            epoch_logs.update(
                **{
                    "val_MAE": emae_avg.result().numpy()
                    + force_loss_ratio * fmae_avg.result().numpy()
                    + stress_loss_ratio * smae_avg.result().numpy(),
                    "val_MAE(E)": emae_avg.result().numpy(),
                    "val_MAE(F)": fmae_avg.result().numpy(),
                    "val_MAE(S)": smae_avg.result().numpy(),
                }
            )

            callback_list.on_epoch_end(epoch=epoch, logs=epoch_logs)
            mgb.on_epoch_end()

            if getattr(self.potential.model, "stop_training", False):
                break<|MERGE_RESOLUTION|>--- conflicted
+++ resolved
@@ -237,8 +237,6 @@
         dir_name = "checkpoints/" + str(N_GPU) + f"_f_t-{datetime.datetime.now():%Y-%m-%d_%H-%M-%S}"
         print(dir_name)
         os.makedirs(dir_name)
-<<<<<<< HEAD
-        
         #log_dir = "logs/epoch" + datetime.datetime.now().strftime("%Y%m%d-%H%M%S")
         
         log_dir = "tb_logs/run" + datetime.datetime.now().strftime("%Y%m%d-%H%M%S")
@@ -253,25 +251,6 @@
         with open(dir_name+'/train_conf.json', 'w') as log:
             log.write(json.dumps({'batch_size':batch_size, 'force_loss_ratio':force_loss_ratio, 'stress_loss_ratio':stress_loss_ratio, 'early_stop_patience':early_stop_patience, 'fit_per_element_offset':fit_per_element_offset, 'data_dir':data_dir}))
           
-=======
-        # print(os.getcwd())
-
-        with open(dir_name + "/train_conf.json", "w") as log:
-            log.write(
-                json.dumps(
-                    {
-                        "batch_size": batch_size,
-                        "force_loss_ratio": force_loss_ratio,
-                        "stress_loss_ratio": stress_loss_ratio,
-                        "early_stop_patience": early_stop_patience,
-                        "fit_per_element_offset": fit_per_element_offset,
-                        "data_dir": data_dir,
-                    }
-                )
-            )
-
-        # json.dump({'batch_size':batch_size, 'force_loss_ratio':force_loss_ratio, 'stress_loss_ratio':stress_loss_ratio, 'early_stop_patience':early_stop_patience, 'fit_per_element_offset':fit_per_element_offset, 'data_dir':data_dir},  open(dir_name+'/train_conf.json'))
->>>>>>> 3e8c3a83
         if has_validation and save_checkpoint:
             name_temp = dir_name + "/{epoch:05d}-{val_MAE:.6f}-" "{val_MAE(E):.6f}-{val_MAE(F):.6f}"
             if has_stress:
@@ -281,11 +260,6 @@
                     filepath=name_temp,
                     monitor="val_MAE",
                     save_weights_only=False,
-<<<<<<< HEAD
-                    #save_best_only=True,
-=======
-                    #                    save_best_only=True,
->>>>>>> 3e8c3a83
                     mode="min",
                 )
             )
